# Dosu-2

Dosu-2 is an experimental modular system for understanding and documenting codebases. It is built around the [PocketFlow](https://github.com/the-pocket/PocketFlow) framework where each capability is expressed as a flow of interconnected nodes.

Currently the repository only contains the **codebase-understanding** module, located in the `codebase-understanding/` directory. New independent or dependent modules can be added alongside it without changing the existing structure.

## Setup

1. Install Python **3.10+**.
2. Install the dependencies:

```bash
pip install -r requirements.txt
```

3. Provide credentials for your preferred LLM provider. The default implementation expects the `GEMINI_API_KEY` environment variable, but `codebase-understanding/utils/call_llm.py` can be adapted for other providers.
4. When crawling GitHub repositories, supply a personal access token using `--token` or the `GITHUB_TOKEN` environment variable to avoid rate limits.

## Running the codebase-understanding flow

From the repository root you can analyze a GitHub repo or a local directory.

```bash
# Analyze a public GitHub repository
python codebase-understanding/main.py --repo https://github.com/example/repo --token YOUR_GITHUB_TOKEN

# Analyze a local folder
python codebase-understanding/main.py --dir /path/to/project
```

This process downloads or reads the code, identifies abstractions and relationships, then produces tutorial chapters inside the directory specified by `--output` (default: `./output`).
<<<<<<< HEAD
All code snippets sent to the LLM include line numbers so that the generated tutorials can reference specific lines.
=======
>>>>>>> 65818e2f

### Common options

* `--include` / `--exclude` – glob patterns controlling which files are processed.
* `--max-size` – maximum file size in bytes (default: 100000).
* `--language` – language for the generated tutorial (default: `english`).
* `--no-cache` – disable LLM response caching.
* `--max-abstractions` – limit the number of abstractions (default: 10).

Run `python codebase-understanding/main.py --help` for the full list of parameters.

## Future modules

Dosu-2 is designed to grow. As new functionalities are developed, additional modules will appear beside `codebase-understanding` and plug into the overall system. This README will evolve to document how they interact.

Contributions and ideas are welcome.<|MERGE_RESOLUTION|>--- conflicted
+++ resolved
@@ -29,10 +29,7 @@
 ```
 
 This process downloads or reads the code, identifies abstractions and relationships, then produces tutorial chapters inside the directory specified by `--output` (default: `./output`).
-<<<<<<< HEAD
-All code snippets sent to the LLM include line numbers so that the generated tutorials can reference specific lines.
-=======
->>>>>>> 65818e2f
+
 
 ### Common options
 
